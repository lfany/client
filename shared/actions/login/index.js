--- conflicted
+++ resolved
@@ -93,15 +93,7 @@
 
 export function login (): AsyncAction {
   return (dispatch, getState) => {
-<<<<<<< HEAD
-    if (__DEV__) {
-      setupCancelLogin(() => dispatch(cancelLogin()))
-    }
-
     const deviceType: DeviceType = isMobile ? 'mobile' : 'desktop'
-=======
-    const deviceType = isMobile ? 'mobile' : 'desktop'
->>>>>>> 8eb4b9a1
     const incomingMap = makeKex2IncomingMap(dispatch, getState)
     const params : login_login_rpc = {
       ...makeWaitingHandler(dispatch),
