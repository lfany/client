--- conflicted
+++ resolved
@@ -239,28 +239,9 @@
         )
       }
       yield put(navigateTo(['proveEnterUsername'], [profileTab]))
-<<<<<<< HEAD
-    } else if (incoming.outputInstructions) {
-      yield put(_updateProofText(incoming.outputInstructions.params.proof))
-      _outputInstructionsResponse = incoming.outputInstructions.response
-=======
     } else if (incoming['keybase.1.proveUi.outputInstructions']) {
-      if (service === 'dnsOrGenericWebSite') {
-        // We don't get this directly (yet) so we parse this out
-        try {
-          const match = incoming['keybase.1.proveUi.outputInstructions'].params.instructions.data.match(
-            /<url>(http[s]+):\/\//
-          )
-          const protocol = match && match[1]
-          yield put(_updatePlatform(protocol === 'https' ? 'https' : 'http'))
-        } catch (_) {
-          yield put(_updatePlatform('http'))
-        }
-      }
-
       yield put(_updateProofText(incoming['keybase.1.proveUi.outputInstructions'].params.proof))
       _outputInstructionsResponse = incoming['keybase.1.proveUi.outputInstructions'].response
->>>>>>> 34e8d2a0
       yield put(navigateAppend(['postProof'], [profileTab]))
     } else if (incoming.finished) {
       yield put(_updateSigID(incoming.finished.params.sigID))
