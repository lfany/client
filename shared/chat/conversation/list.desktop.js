// @flow
// An infinite scrolling chat list. Using react-virtualized which doens't really handle this case out of the box
// We control which set of messages we render in our state object
// We load that in in our constructor, after you stop scrolling or if we get an update and we're not currently scrolling

import LoadingMore from './messages/loading-more'
import {TextPopupMenu, AttachmentPopupMenu} from './messages/popup'
import React, {Component} from 'react'
import ReactDOM from 'react-dom'
import SidePanel from './side-panel/index.desktop'
import _ from 'lodash'
import messageFactory from './messages'
import shallowEqual from 'shallowequal'
import {AutoSizer, CellMeasurer, List as VirtualizedList, defaultCellMeasurerCellSizeCache} from 'react-virtualized'
import {Box, ProgressIndicator} from '../../common-adapters'
import {globalColors, globalStyles} from '../../styles'

import type {List} from 'immutable'
import type {Message, MessageID, TextMessage, AttachmentMessage} from '../../constants/chat'
import type {Props} from './list'

type State = {
  isLockedToBottom: boolean,
  isScrolling: boolean,
  messages: List<Message>,
  scrollTop: number,
  selectedMessageID?: MessageID,
}

class ConversationList extends Component<void, Props, State> {
  _cellCache: any;
  _cellMeasurer: any;
  _list: any;
  state: State;
  _toRemeasure: Array<number>;
  _lastWidth: ?number;

  constructor (props: Props) {
    super(props)

    this.state = {
      isLockedToBottom: true,
      isScrolling: false,
      messages: props.messages,
      scrollTop: 0,
    }

    this._cellCache = new CellSizeCache(this._indexToID)
    this._toRemeasure = []
  }

  _indexToID = index => {
    if (index === 0) {
      // loader
      return 0
    } else if (index === this.state.messages.count() + 1) {
      // footer
      return -1
    } else {
      // minus one because loader message is there
      const messageIndex = index - 1
      const message = this.state.messages.get(messageIndex)
      const id = message && message.key
      if (id == null) {
        console.warn('id is null for index:', messageIndex)
      }
      return id
    }
  }

  shouldComponentUpdate (nextProps: Props, nextState: State) {
    return !shallowEqual(this.props, nextProps) || !shallowEqual(this.state, nextState)
  }

  componentWillUnmount () {
    // Stop any throttled/debounced functions
    this._onScroll.cancel()
    this._recomputeListDebounced.cancel()
    this._onScrollSettled.cancel()
  }

  componentWillUpdate (nextProps: Props, nextState: State) {
    // If a message has moved from pending to sent, tell the List to discard
    // heights for it (which will re-render it and everything after it)
    // TODO this doesn't work for things that take a bit to load (imgs)
    if (this._toRemeasure.length) {
      this._toRemeasure.forEach(item => {
        this._cellCache.clearRowHeight(item)
        this._list && this._list.recomputeRowHeights(item)
      })
      this._toRemeasure = []
    }
  }

  componentDidUpdate (prevProps: Props, prevState: State) {
    if (!this.state.isLockedToBottom && this.state.messages !== prevState.messages && prevState.messages.count() > 1) {
      // Figure out how many new items we have
      const prependedCount = this.state.messages.indexOf(prevState.messages.first())
      if (prependedCount !== -1) {
        // Measure the new items so we can adjust our scrollTop so your position doesn't jump
        const scrollTop = this.state.scrollTop + _.range(0, prependedCount)
          .map(index => this._cellMeasurer.getRowHeight({index: index + 1})) // +1 since 0 is the loading message
          .reduce((total, height) => total + height, 0)

        // Disabling eslint as we normally don't want to call setState in a componentDidUpdate in case you infinitely re-render
        this.setState({scrollTop}) // eslint-disable-line react/no-did-update-set-state
      }
    }
  }

  componentWillReceiveProps (nextProps: Props) {
    if (this.props.selectedConversation !== nextProps.selectedConversation) {
      this.setState({isLockedToBottom: true})
      this._recomputeList(true)
    }

    // If we're not scrolling let's update our internal messages
    if (!this.state.isScrolling) {
      this._invalidateChangedMessages(nextProps)
      this.setState({
        messages: nextProps.messages,
      })
    }
  }

  _invalidateChangedMessages (props: Props) {
    this.state.messages.forEach((item, index) => {
      const oldMessage = props.messages.get(index, {})

      if (item.type === 'Text' && oldMessage.type === 'Text' && item.messageState !== oldMessage.messageState) {
        this._toRemeasure.push(index + 1)
      }

      if (item.type === 'Attachment' && oldMessage.type === 'Attachment' && item.previewPath !== oldMessage.previewPath) {
        this._toRemeasure.push(index + 1)
      }
    })
  }

  _onScrollSettled = _.debounce(() => {
    // If we've stopped scrolling let's update our internal messages
    this._invalidateChangedMessages(this.props)
    this.setState({
      isScrolling: false,
      ...(this.state.messages !== this.props.messages ? {messages: this.props.messages} : null),
    })
  }, 1000)

  _onScroll = _.throttle(({clientHeight, scrollHeight, scrollTop}) => {
    // Do nothing if we haven't really loaded anything
    if (!clientHeight) {
      return
    }

    // At the top, load more messages. Action handles loading state and if there's actually any more
    if (scrollTop === 0) {
      this.props.onLoadMoreMessages()
    }

    // Lock to bottom if we are close to the bottom
    const isLockedToBottom = scrollTop + clientHeight >= scrollHeight - 20
    this.setState({
      isLockedToBottom,
      isScrolling: true,
      scrollTop,
    })

    // This is debounced so it resets the call
    this._onScrollSettled()
  }, 100)

  _hidePopup () {
    ReactDOM.unmountComponentAtNode(document.getElementById('popupContainer'))
    this.setState({
      selectedMessageID: undefined,
    })
  }

  _renderPopup (message: Message, style: Object): ?React$Element<any> {
    switch (message.type) {
      case 'Text':
        return (
          <TextPopupMenu
            message={message}
            onEditMessage={this.props.onEditMessage}
            onDeleteMessage={this.props.onDeleteMessage}
            onLoadAttachment={this.props.onLoadAttachment}
            onOpenInFileUI={this.props.onOpenInFileUI}
            onHidden={() => this._hidePopup()}
            style={style}
          />
        )
      case 'Attachment':
        const {downloadedPath, filename, messageID} = message
        return (
          <AttachmentPopupMenu
            message={message}
<<<<<<< HEAD
            onDeleteMessage={() => this.props.onDeleteMessage(message)}
=======
            onDeleteMessage={this.props.onDeleteMessage}
>>>>>>> cfa540ef
            onDownloadAttachment={() => { messageID && this.props.onLoadAttachment(messageID, filename) }}
            onOpenInFileUI={() => { downloadedPath && this.props.onOpenInFileUI(downloadedPath) }}
            onHidden={() => this._hidePopup()}
            style={style}
          />
        )
    }
  }

  _showPopup (message: TextMessage | AttachmentMessage, event: any) {
    const clientRect = event.target.getBoundingClientRect()
    // Position next to button (client rect)
    // TODO: Measure instead of pixel math
    const x = clientRect.left - 205
    let y = clientRect.top - (message.followState === 'You' ? 200 : 116)
    if (y < 10) y = 10

    const popupComponent = this._renderPopup(message, {position: 'absolute', top: y, left: x})
    if (!popupComponent) return

    this.setState({
      selectedMessageID: message.messageID,
    })
    const container = document.getElementById('popupContainer')
    ReactDOM.render(popupComponent, container)
  }

  _onAction = (message, event) => {
    if (message.type === 'Text' || message.type === 'Attachment') {
      this._showPopup(message, event)
    }
  }

  _rowRenderer = ({index, key, style, isScrolling}: {index: number, key: string, style: Object, isScrolling: boolean}) => {
    if (index === 0) {
      return <LoadingMore style={style} key={key || index} hasMoreItems={this.props.moreToLoad} />
    }
    if (index === this.state.messages.count() + 1) {
      return <Box key={'footer'} style={{height: 20}} />
    }

    const message = this.state.messages.get(index - 1)
    const prevMessage = this.state.messages.get(index - 2)
    const isFirstMessage = index - 1 === 0
    const skipMsgHeader = (message.author != null && prevMessage && prevMessage.type === 'Text' && prevMessage.author === message.author)
    const isSelected = message.messageID != null && this.state.selectedMessageID === message.messageID
    const isFirstNewMessage = message.messageID != null && this.props.firstNewMessageID ? this.props.firstNewMessageID === message.messageID : false

    return messageFactory(message, isFirstMessage || !skipMsgHeader, index, key, isFirstNewMessage, style, isScrolling, this._onAction, isSelected, this.props.onLoadAttachment, this.props.onOpenInFileUI, this.props.onOpenInPopup, this.props.onRetryMessage)
  }

  _recomputeListDebounced = _.debounce(() => {
    this._recomputeList()
  }, 300)

  _recomputeList () {
    this._cellCache.clearAllRowHeights()
    this._list && this._list.recomputeRowHeights()
  }

  render () {
    if (!this.props.validated) {
      return (
        <div style={{...globalStyles.flexBoxColumn, flex: 1, alignItems: 'center', justifyContent: 'center'}}>
          <ProgressIndicator style={{width: 20}} />
        </div>
      )
    }
    const rowCount = this.state.messages.count() + 2 // Loading row on top always and footer row
    let scrollToIndex = this.state.isLockedToBottom ? rowCount - 1 : undefined
    let scrollTop = scrollToIndex ? undefined : this.state.scrollTop

    // We need to use both visibility and opacity css properties for the
    // action button hide/show on hover.
    // We use opacity because it shows/hides the button immediately on
    // hover, while visibility has slight lag.
    // We use visibility so that the action button content isn't copied
    // during copy/paste actions since user-select isn't working in
    // Chrome.
    const realCSS = `
    .message {
      background-color: transparent;
    }
    .message .action-button {
      visibility: hidden;
      opacity: 0;
    }
    .message:hover {
      background-color: ${globalColors.black_05};
    }
    .message:hover .action-button {
      visibility: visible;
      opacity: 1;
    }
    `

    return (
      <div style={{...globalStyles.flexBoxColumn, flex: 1, position: 'relative'}}>
        <style>{realCSS}</style>
        <AutoSizer
          onResize={({width}) => {
            if (width !== this._lastWidth) {
              this._lastWidth = width
              this._recomputeListDebounced()
            }
          }} >
          {({height, width}) => {
            return <CellMeasurer
              cellRenderer={({rowIndex, ...rest}) => this._rowRenderer({index: rowIndex, ...rest})}
              columnCount={1}
              ref={r => { this._cellMeasurer = r }}
              cellSizeCache={this._cellCache}
              rowCount={rowCount}
              width={width} >
              {({getRowHeight}) => {
                return <VirtualizedList
                  style={{outline: 'none'}}
                  height={height}
                  ref={r => { this._list = r }}
                  width={width}
                  onScroll={this._onScroll}
                  scrollTop={scrollTop}
                  scrollToIndex={scrollToIndex}
                  rowCount={rowCount}
                  rowHeight={getRowHeight}
                  columnWidth={width}
                  rowRenderer={this._rowRenderer} />
              }}
            </CellMeasurer>
          }}
        </AutoSizer>
        {this.props.sidePanelOpen && <div style={{...globalStyles.flexBoxColumn, position: 'absolute', right: 0, top: 0, bottom: 0, width: 320}}>
          <SidePanel {...this.props} />
        </div>}
      </div>
    )
  }
}

class CellSizeCache extends defaultCellMeasurerCellSizeCache {
  _indexToID: (index: number) => ?number;

  constructor (indexToID) {
    super({uniformColumnWidth: true, uniformRowHeight: false})
    this._indexToID = indexToID
  }

  getRowHeight (index) {
    return super.getRowHeight(this._indexToID(index))
  }

  getColumnWidth (index) {
    return super.getColumnWidth(this._indexToID(index))
  }

  setRowHeight (index, height) {
    super.setRowHeight(this._indexToID(index), height)
  }

  setColumnWidth (index, width) {
    super.setColumnWidth(this._indexToID(index), width)
  }

  clearRowHeight (index) {
    super.clearRowHeight(this._indexToID(index))
  }

  clearColumnWidth (index) {
    super.clearColumnWidth(this._indexToID(index))
  }
}

export default ConversationList<|MERGE_RESOLUTION|>--- conflicted
+++ resolved
@@ -195,11 +195,7 @@
         return (
           <AttachmentPopupMenu
             message={message}
-<<<<<<< HEAD
-            onDeleteMessage={() => this.props.onDeleteMessage(message)}
-=======
             onDeleteMessage={this.props.onDeleteMessage}
->>>>>>> cfa540ef
             onDownloadAttachment={() => { messageID && this.props.onLoadAttachment(messageID, filename) }}
             onOpenInFileUI={() => { downloadedPath && this.props.onOpenInFileUI(downloadedPath) }}
             onHidden={() => this._hidePopup()}
