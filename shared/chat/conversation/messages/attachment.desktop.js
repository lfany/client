// @flow
import React, {PureComponent} from 'react'
import * as Constants from '../../../constants/chat'
import {Box, Icon, Text} from '../../../common-adapters'
import {globalStyles, globalMargins, globalColors} from '../../../styles'
import MessageComponent from './shared.desktop'
import {fileUIName} from '../../../constants/platform'

import type {Props} from './attachment'

function AttachmentTitle ({messageState, title}: {messageState: Constants.AttachmentMessageState, title: string}) {
  let style = {}
  switch (messageState) {
    case 'uploading':
    case 'pending':
    case 'failed':
      style = {color: globalColors.black_40}
      break
  }
  return <Text type='BodySemibold' style={style}>{title}</Text>
}

<<<<<<< HEAD
function PreviewImage ({message: {previewPath, previewType, messageState}}: {message: Constants.AttachmentMessage}) {
  if (!!previewPath && previewType === 'Image') {
    let style = {
      ...globalStyles.flexBoxRow,
      marginTop: globalMargins.xtiny,
      flex: 1,
      position: 'relative',
      alignItems: 'flex-end',
    }
    switch (messageState) {
      case 'uploading':
      case 'pending':
      case 'failed':
        style = {...style, opacity: 0.4}
        break
    }

    return (
      <Box style={style}>
        <img style={{...globalStyles.rounded, maxHeight: 320, maxWidth: 320}} src={previewPath} />
        {(messageState === 'downloading' || messageState === 'downloaded') &&
          <ImageIcon
            style={{position: 'relative', right: 19, top: 3}}
            type={messageState === 'downloading' ? 'Downloading' : 'Downloaded'} />}
=======
// TODO abstract this part so it is the same as message text
class _AttachmentMessage extends PureComponent<void, Props & {onIconClick: (event: any) => void, onOpenInPopup: (event: any) => void}, void> {
  render () {
    const {message, style, includeHeader, isFirstNewMessage, onLoadAttachment, onOpenInFileUI, onOpenInPopup, onIconClick} = this.props
    const {downloadedPath} = message
    return (
      <Box style={{...globalStyles.flexBoxColumn, flex: 1, ...(isFirstNewMessage ? stylesFirstNewMessage : null), ...style}} className='message'>
        <Box style={{...globalStyles.flexBoxRow, flex: 1}}>
          <Box style={{width: 2, marginRight: globalMargins.tiny, alignSelf: 'stretch', backgroundColor: _marginColor(message.followState)}} />
          <Box style={{...globalStyles.flexBoxRow, flex: 1, paddingTop: (includeHeader ? globalMargins.tiny : 0)}}>
            {includeHeader
              ? <Avatar size={24} username={message.author} style={{marginRight: globalMargins.tiny}} />
              : <Box style={{width: 32}} />}
            <Box style={{...globalStyles.flexBoxColumn, flex: 1}}>
              {includeHeader && <Text type='BodySmallSemibold' style={{color: colorForAuthor(message.followState), ...(message.followState === 'You' ? globalStyles.italic : null)}}>{message.author}</Text>}
              <Box style={{...globalStyles.flexBoxRow, flex: 1}}>
                {!message.downloadedPath &&
                  <Text type='Body' style={{marginTop: globalMargins.xtiny, flex: 1}} onClick={() => onLoadAttachment(message.messageID, message.filename)}>
                    Click to download: {message.title} - {message.filename}
                  </Text>}
                {!!downloadedPath &&
                  <Text type='Body' style={{marginTop: globalMargins.xtiny, flex: 1}} onClick={() => onOpenInFileUI(downloadedPath)}>
                    Show downloaded file.
                  </Text>}
                {!!message.previewPath && message.previewType === 'Image' && <Box style={{marginTop: globalMargins.xtiny, flex: 1}} onClick={onOpenInPopup}>
                  <img src={message.previewPath} style={message.previewSize ? {width: message.previewSize.width, height: message.previewSize.height} : {}} />
                </Box>}
                <div className='action-button'>
                  <Icon type='iconfont-ellipsis' style={{marginLeft: globalMargins.tiny, marginRight: globalMargins.tiny}} onClick={onIconClick} />
                </div>
              </Box>
            </Box>
          </Box>
        </Box>
>>>>>>> 3f60f399
      </Box>
    )
  }

  return null
}

function ProgressBar ({text, progress, style}, {text: string, progress: number, style: Object}) {
  const basicStyle = {height: 4, width: 64, borderRadius: 4}
  const containerStyle = {
    ...globalStyles.flexBoxRow,
    ...globalStyles.rounded,
    borderTopLeftRadius: 0,
    borderBottomRightRadius: 0,
    alignItems: 'center',
    backgroundColor: globalColors.white,
    ...style,
  }

  return (
    <Box style={containerStyle}>
      <Text type={'BodySmall'} style={{marginRight: globalMargins.xtiny}}>{text}</Text>
      <Box style={{...basicStyle, marginTop: 2, marginLeft: globalMargins.xtiny, backgroundColor: globalColors.black_05}}>
        <Box style={{...basicStyle, width: Math.ceil(64 * progress), backgroundColor: globalColors.blue}} />
      </Box>
    </Box>
  )
}

function ImageIcon ({type, style}: {type: 'Downloaded' | 'Downloading', style: Object}) {
  const iconStyle = {
    color: type === 'Downloading' ? globalColors.blue : globalColors.green,
    lineHeight: 0,
    top: 2,
  }

  const wrapperStyle = {
    backgroundColor: globalColors.white,
    borderRadius: '100%',
    padding: 3,
  }

  return (
    <Box style={{...wrapperStyle, ...style}}>
      <Icon type={'iconfont-import'} style={iconStyle} />
    </Box>
  )
}

function PreviewImageWithInfo ({message, onOpenInFileUI}: {message: Constants.AttachmentMessage, onOpenInFileUI: (path: string) => void}) {
  const {downloadedPath, messageState} = message

  const progressBarStyle = {
    ...(messageState === 'uploading' ? {position: 'absolute', bottom: 0, left: 0} : {}),
  }

  return (
    <Box style={{position: 'relative'}}>
      <PreviewImage message={message} />
      <Box style={{marginTop: globalMargins.xtiny}}>
        {!!message.progress &&
          <ProgressBar
            style={progressBarStyle}
            text={messageState === 'downloading' ? 'Downloading' : 'Uploading'}
            progress={message.progress} />}
        {!!downloadedPath &&
          <Text type='BodySmallSecondaryLink' onClick={() => onOpenInFileUI(downloadedPath)}>
            Show in {fileUIName}
          </Text>}
      </Box>
    </Box>
  )
}

function AttachmentIcon ({messageState}: {messageState: Constants.AttachmentMessageState}) {
  let iconType = 'icon-file-24'
  let style = {}
  switch (messageState) {
    case 'downloading':
      iconType = 'icon-file-downloading-24'
      break
    case 'downloaded':
      iconType = 'icon-file-downloaded-24'
      break
    case 'uploading':
    case 'pending':
    case 'failed':
      style = {...style, opacity: 0.4}
  }
  return <Icon type={iconType} style={style} />
}

<<<<<<< HEAD
function AttachmentMessageGeneric ({message, onOpenInFileUI}: Props) {
  const {downloadedPath, messageState} = message
  return (
    <Box style={{...globalStyles.flexBoxRow, alignItems: 'center', marginTop: globalMargins.tiny}}>
      <Box>
        <AttachmentIcon messageState={messageState} />
      </Box>
      <Box style={{...globalStyles.flexBoxColumn, flex: 1, marginLeft: globalMargins.xtiny}}>
        <AttachmentTitle {...message} />
        {!!message.progress &&
          <ProgressBar
            text={messageState === 'downloading' ? 'Downloading' : 'Uploading'}
            progress={message.progress} />}
        {!!downloadedPath &&
          <Text type='BodySmallSecondaryLink' onClick={() => onOpenInFileUI(downloadedPath)}>
            Show in {fileUIName}
          </Text>}
      </Box>
    </Box>
  )
}
=======
export default withHandlers({
  onIconClick: (props: Props) => event => {
    props.onAction(props.message, event)
  },
  onOpenInPopup: (props: Props) => event => {
    props.onOpenInPopup(props.message, event)
  },
})(_AttachmentMessage)
>>>>>>> 3f60f399

function AttachmentMessagePreviewImage ({message, onLoadAttachment, onOpenInFileUI}: Props) {
  return (
    <Box style={{...globalStyles.flexBoxColumn, flex: 1}}>
      <AttachmentTitle {...message} />
      <PreviewImageWithInfo message={message} onOpenInFileUI={onOpenInFileUI} />
    </Box>
  )
}

// TODO abstract this part so it is the same as message text
export default class AttachmentMessage extends PureComponent<void, Props, void> {
  render () {
    const {message} = this.props

    let attachment
    switch (message.previewType) {
      case 'Image':
        attachment = <AttachmentMessagePreviewImage {...this.props} />
        break
      default:
        attachment = <AttachmentMessageGeneric {...this.props} />
    }

    return (
      <MessageComponent {...this.props}>
        {attachment}
      </MessageComponent>
    )
  }
}<|MERGE_RESOLUTION|>--- conflicted
+++ resolved
@@ -20,8 +20,7 @@
   return <Text type='BodySemibold' style={style}>{title}</Text>
 }
 
-<<<<<<< HEAD
-function PreviewImage ({message: {previewPath, previewType, messageState}}: {message: Constants.AttachmentMessage}) {
+function PreviewImage ({message: {previewPath, previewType, messageState}, onOpenInPopup}: {message: Constants.AttachmentMessage, onOpenInPopup: () => void}) {
   if (!!previewPath && previewType === 'Image') {
     let style = {
       ...globalStyles.flexBoxRow,
@@ -30,6 +29,8 @@
       position: 'relative',
       alignItems: 'flex-end',
     }
+    const imgStyle = {...globalStyles.rounded, ...(message.previewSize ? {width: message.previewSize.width, height: message.previewSize.height} : {})}
+
     switch (messageState) {
       case 'uploading':
       case 'pending':
@@ -39,48 +40,12 @@
     }
 
     return (
-      <Box style={style}>
-        <img style={{...globalStyles.rounded, maxHeight: 320, maxWidth: 320}} src={previewPath} />
+      <Box style={style} onClick={onOpenInPopup}>
+        <img style={{imgStyle}} src={previewPath} />
         {(messageState === 'downloading' || messageState === 'downloaded') &&
           <ImageIcon
             style={{position: 'relative', right: 19, top: 3}}
             type={messageState === 'downloading' ? 'Downloading' : 'Downloaded'} />}
-=======
-// TODO abstract this part so it is the same as message text
-class _AttachmentMessage extends PureComponent<void, Props & {onIconClick: (event: any) => void, onOpenInPopup: (event: any) => void}, void> {
-  render () {
-    const {message, style, includeHeader, isFirstNewMessage, onLoadAttachment, onOpenInFileUI, onOpenInPopup, onIconClick} = this.props
-    const {downloadedPath} = message
-    return (
-      <Box style={{...globalStyles.flexBoxColumn, flex: 1, ...(isFirstNewMessage ? stylesFirstNewMessage : null), ...style}} className='message'>
-        <Box style={{...globalStyles.flexBoxRow, flex: 1}}>
-          <Box style={{width: 2, marginRight: globalMargins.tiny, alignSelf: 'stretch', backgroundColor: _marginColor(message.followState)}} />
-          <Box style={{...globalStyles.flexBoxRow, flex: 1, paddingTop: (includeHeader ? globalMargins.tiny : 0)}}>
-            {includeHeader
-              ? <Avatar size={24} username={message.author} style={{marginRight: globalMargins.tiny}} />
-              : <Box style={{width: 32}} />}
-            <Box style={{...globalStyles.flexBoxColumn, flex: 1}}>
-              {includeHeader && <Text type='BodySmallSemibold' style={{color: colorForAuthor(message.followState), ...(message.followState === 'You' ? globalStyles.italic : null)}}>{message.author}</Text>}
-              <Box style={{...globalStyles.flexBoxRow, flex: 1}}>
-                {!message.downloadedPath &&
-                  <Text type='Body' style={{marginTop: globalMargins.xtiny, flex: 1}} onClick={() => onLoadAttachment(message.messageID, message.filename)}>
-                    Click to download: {message.title} - {message.filename}
-                  </Text>}
-                {!!downloadedPath &&
-                  <Text type='Body' style={{marginTop: globalMargins.xtiny, flex: 1}} onClick={() => onOpenInFileUI(downloadedPath)}>
-                    Show downloaded file.
-                  </Text>}
-                {!!message.previewPath && message.previewType === 'Image' && <Box style={{marginTop: globalMargins.xtiny, flex: 1}} onClick={onOpenInPopup}>
-                  <img src={message.previewPath} style={message.previewSize ? {width: message.previewSize.width, height: message.previewSize.height} : {}} />
-                </Box>}
-                <div className='action-button'>
-                  <Icon type='iconfont-ellipsis' style={{marginLeft: globalMargins.tiny, marginRight: globalMargins.tiny}} onClick={onIconClick} />
-                </div>
-              </Box>
-            </Box>
-          </Box>
-        </Box>
->>>>>>> 3f60f399
       </Box>
     )
   }
@@ -130,7 +95,7 @@
   )
 }
 
-function PreviewImageWithInfo ({message, onOpenInFileUI}: {message: Constants.AttachmentMessage, onOpenInFileUI: (path: string) => void}) {
+function PreviewImageWithInfo ({message, onOpenInFileUI, onOpenInPopup}: {message: Constants.AttachmentMessage, onOpenInFileUI: (path: string) => void, onOpenInPopup: () => void}) {
   const {downloadedPath, messageState} = message
 
   const progressBarStyle = {
@@ -139,7 +104,7 @@
 
   return (
     <Box style={{position: 'relative'}}>
-      <PreviewImage message={message} />
+      <PreviewImage message={message} onOpenInPopup={onOpenInPopup} />
       <Box style={{marginTop: globalMargins.xtiny}}>
         {!!message.progress &&
           <ProgressBar
@@ -173,8 +138,7 @@
   return <Icon type={iconType} style={style} />
 }
 
-<<<<<<< HEAD
-function AttachmentMessageGeneric ({message, onOpenInFileUI}: Props) {
+function AttachmentMessageGeneric ({message, onOpenInFileUI}: {message: Message, onOpenInFileUI: () => void}) {
   const {downloadedPath, messageState} = message
   return (
     <Box style={{...globalStyles.flexBoxRow, alignItems: 'center', marginTop: globalMargins.tiny}}>
@@ -188,45 +152,42 @@
             text={messageState === 'downloading' ? 'Downloading' : 'Uploading'}
             progress={message.progress} />}
         {!!downloadedPath &&
-          <Text type='BodySmallSecondaryLink' onClick={() => onOpenInFileUI(downloadedPath)}>
+          <Text type='BodySmallSecondaryLink' onClick={() => onOpenInFileUI()}>
             Show in {fileUIName}
           </Text>}
       </Box>
     </Box>
   )
 }
-=======
-export default withHandlers({
-  onIconClick: (props: Props) => event => {
-    props.onAction(props.message, event)
-  },
-  onOpenInPopup: (props: Props) => event => {
-    props.onOpenInPopup(props.message, event)
-  },
-})(_AttachmentMessage)
->>>>>>> 3f60f399
 
-function AttachmentMessagePreviewImage ({message, onLoadAttachment, onOpenInFileUI}: Props) {
+function AttachmentMessagePreviewImage ({message, onOpenInFileUI, onOpenInPopup}: {message: Message, onOpenInFileUI: () => void, onOpenInPopup: () => void}) {
   return (
     <Box style={{...globalStyles.flexBoxColumn, flex: 1}}>
       <AttachmentTitle {...message} />
-      <PreviewImageWithInfo message={message} onOpenInFileUI={onOpenInFileUI} />
+      <PreviewImageWithInfo message={message} onOpenInFileUI={onOpenInFileUI} onOpenInPopup={onOpenInPopup} />
     </Box>
   )
 }
 
-// TODO abstract this part so it is the same as message text
 export default class AttachmentMessage extends PureComponent<void, Props, void> {
+  _onOpenInPopup () {
+    this.props.onOpenInPopup(this.props.message)
+  }
+
+  _onOpenInFileUI () {
+    this.props.onOpenInFileUI(this.props.message)
+  }
+
   render () {
     const {message} = this.props
 
     let attachment
     switch (message.previewType) {
       case 'Image':
-        attachment = <AttachmentMessagePreviewImage {...this.props} />
+        attachment = <AttachmentMessagePreviewImage message={message} onOpenInPopup={this._onOpenInPopup} onOpenInFileUI={this._onOpenInFileUI} />
         break
       default:
-        attachment = <AttachmentMessageGeneric {...this.props} />
+        attachment = <AttachmentMessageGeneric message={message} onOpenInFileUI={this._onOpenInFileUI} />
     }
 
     return (
