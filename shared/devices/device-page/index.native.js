// @flow
import React from 'react'
import {StandardScreen, Box, Text, Icon, Button} from '../../common-adapters'
import {globalStyles, globalColors, globalMargins} from '../../styles'

import type {Props} from '.'

// TODO remove this for a common banner
const Banner = ({color, backgroundColor, desc}) => (
  <Text type="BodySemibold" style={{...stylesBanner, backgroundColor, color}}>{desc}</Text>
)

const Header = ({name, isCurrent, isRevoked}) => (
  <Box style={{...globalStyles.flexBoxColumn, alignItems: 'center', marginBottom: 20, marginTop: 10}}>
<<<<<<< HEAD
    <Text type='Header' style={isRevoked ? styleTitleRevoked : styleTitle}>{name}</Text>
    {isRevoked && <Text type='Header' style={stylesMeta}>REVOKED</Text>}
=======
    <Text
      type="Header"
      style={
        isRevoked
          ? {color: globalColors.black_40, fontStyle: 'italic', textDecorationLine: 'line-through'}
          : {fontStyle: 'italic'}
      }
    >
      {name}
    </Text>
    {isRevoked && <Text type="Header" style={stylesMeta}>REVOKED</Text>}
>>>>>>> be2f6f83
    <Box style={{...globalStyles.flexBoxRow}}>
      {isCurrent && <Text type="BodySmall">Current device</Text>}
    </Box>
  </Box>
)

const TimelineMarker = ({idx, max, type}) => (
  <Box style={{...globalStyles.flexBoxColumn, alignItems: 'center', marginRight: 16}}>
    <Box style={{...stylesLine, height: 8, opacity: idx ? 1 : 0}} />
    {type === 'Revoked' ? <Box style={stylesCircleClosed} /> : <Box style={stylesCircleOpen} />}
    <Box style={{...stylesLine, flex: 1, opacity: idx < max ? 1 : 0}} />
  </Box>
)

const Timeline = ({timeline}) => (
  <Box style={{marginTop: 30}}>
    {timeline.map(({type, desc, subDesc}, idx) => (
      <Box key={desc} style={{...globalStyles.flexBoxRow}}>
        <TimelineMarker idx={idx} max={timeline.length - 1} type={type} />
        <Box style={{...globalStyles.flexBoxColumn}}>
          <Text type="Body">{desc}</Text>
          {subDesc && (type === 'Added' || type === 'Revoked')
            ? <Text type="BodySmall">
                by
                {' '}
                <Text type="BodySmall" style={{color: globalColors.black_75, fontStyle: 'italic'}}>
                  {subDesc}
                </Text>
              </Text>
            : <Text type="BodySmall">{subDesc}</Text>}
          <Box style={{height: 15}} />
        </Box>
      </Box>
    ))}
  </Box>
)

const Render = ({
  name,
  type,
  deviceID,
  currentDevice,
  timeline,
  revokedAt,
  showRevokeDevicePage,
  device,
  onBack,
  bannerBackgroundColor,
  bannerColor,
  bannerDesc,
  icon,
  revokeName,
}: Props) => (
  <StandardScreen style={{...globalStyles.flexBoxColumn, alignItems: 'center'}} onBack={onBack}>
    {!!bannerDesc && <Banner color={bannerColor} backgroundColor={bannerBackgroundColor} desc={bannerDesc} />}
    <Icon type={icon} style={{marginTop: 32, opacity: revokedAt ? 0.4 : 1}} />
    <Header name={name} isCurrent={currentDevice} isRevoked={revokedAt} />
    {!!timeline && <Timeline timeline={timeline} />}
<<<<<<< HEAD
    {!revokedAt && <Button type='Danger' style={{marginTop: globalMargins.small}} label={`Revoke this ${revokeName || ''}`} onClick={showRevokeDevicePage} />}
  </StandardScreen>
=======
    {!revokedAt &&
      <Button
        type="Danger"
        style={{marginTop: 15}}
        label={`Revoke this ${revokeName || ''}`}
        onClick={showRevokeDevicePage}
      />}
  </Box>
>>>>>>> be2f6f83
)

const stylesBanner = {
  alignSelf: 'stretch',
  minHeight: 48,
  paddingLeft: globalMargins.medium,
  paddingRight: globalMargins.medium,
  paddingTop: globalMargins.tiny,
  paddingBottom: globalMargins.tiny,
  textAlign: 'center',
}

const styleTitle = {
  fontStyle: 'italic',
  textAlign: 'center',
}

const styleTitleRevoked = {
  ...styleTitle,
  color: globalColors.black_40,
  textDecorationLine: 'line-through',
}

const circleSize = 8

const stylesCircleOpen = {
  borderColor: globalColors.lightGrey2,
  borderRadius: circleSize / 2,
  borderWidth: 2,
  height: circleSize,
  width: circleSize,
}

const stylesCircleClosed = {
  ...stylesCircleOpen,
  backgroundColor: globalColors.lightGrey2,
  borderColor: globalColors.white,
}

const stylesLine = {
  backgroundColor: globalColors.lightGrey2,
  width: 2,
}

const stylesMeta = {
  backgroundColor: globalColors.red,
  borderRadius: 2,
  color: globalColors.white,
  fontSize: 10,
  height: 12,
  lineHeight: 12,
  marginTop: globalMargins.xtiny,
  paddingLeft: 2,
  paddingRight: 2,
}

export default Render<|MERGE_RESOLUTION|>--- conflicted
+++ resolved
@@ -12,22 +12,8 @@
 
 const Header = ({name, isCurrent, isRevoked}) => (
   <Box style={{...globalStyles.flexBoxColumn, alignItems: 'center', marginBottom: 20, marginTop: 10}}>
-<<<<<<< HEAD
-    <Text type='Header' style={isRevoked ? styleTitleRevoked : styleTitle}>{name}</Text>
-    {isRevoked && <Text type='Header' style={stylesMeta}>REVOKED</Text>}
-=======
-    <Text
-      type="Header"
-      style={
-        isRevoked
-          ? {color: globalColors.black_40, fontStyle: 'italic', textDecorationLine: 'line-through'}
-          : {fontStyle: 'italic'}
-      }
-    >
-      {name}
-    </Text>
+    <Text type="Header" style={isRevoked ? styleTitleRevoked : styleTitle}>{name}</Text>
     {isRevoked && <Text type="Header" style={stylesMeta}>REVOKED</Text>}
->>>>>>> be2f6f83
     <Box style={{...globalStyles.flexBoxRow}}>
       {isCurrent && <Text type="BodySmall">Current device</Text>}
     </Box>
@@ -86,19 +72,14 @@
     <Icon type={icon} style={{marginTop: 32, opacity: revokedAt ? 0.4 : 1}} />
     <Header name={name} isCurrent={currentDevice} isRevoked={revokedAt} />
     {!!timeline && <Timeline timeline={timeline} />}
-<<<<<<< HEAD
-    {!revokedAt && <Button type='Danger' style={{marginTop: globalMargins.small}} label={`Revoke this ${revokeName || ''}`} onClick={showRevokeDevicePage} />}
-  </StandardScreen>
-=======
     {!revokedAt &&
       <Button
         type="Danger"
-        style={{marginTop: 15}}
+        style={{marginTop: globalMargins.small}}
         label={`Revoke this ${revokeName || ''}`}
         onClick={showRevokeDevicePage}
       />}
-  </Box>
->>>>>>> be2f6f83
+  </StandardScreen>
 )
 
 const stylesBanner = {
