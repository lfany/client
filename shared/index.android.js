--- conflicted
+++ resolved
@@ -4,10 +4,6 @@
 import 'core-js/es6/array' // required for emoji-mart in RN Android
 import 'core-js/es6/string' // required for emoji-mart in RN Android
 import 'core-js/es6/map' // required for FlatList in RN Android
-<<<<<<< HEAD
-import {load} from './app/index.native'
-=======
->>>>>>> d8244040
 
 import './globals.native'
 
@@ -16,6 +12,6 @@
   const {load} = require('./stories/setup-app.native.js')
   load()
 } else {
-  const {load} = require('./index.native')
+  const {load} = require('./app/index.native')
   load()
 }