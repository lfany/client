// @flow
import React, {Component} from 'react'
import {PlatformIcon, Text, StandardScreen, Icon} from '../../common-adapters'
import {globalMargins} from '../../styles'
import type {Props} from './generating-pgp'

class GeneratingPgp extends Component<void, Props, void> {
  render() {
    return (
<<<<<<< HEAD
      <StandardScreen onCancel={this.props.onCancel} style={styleContainer}>
        <PlatformIcon style={styleHeaderIcon} platform='pgp' overlay='icon-proof-unfinished' />
        <Text style={styleHeader} type='Header'>Generating your unique key...</Text>
        <Text style={styleBody} type='Body'>Math time! You are about to discover a 4096-bit key pair. This could take as long as a couple minutes.</Text>
        <Icon style={styleLoadingIcon} type='icon-loader-infinity-64' />
=======
      <StandardScreen onClose={this.props.onCancel} style={styleContainer}>
        <PlatformIcon style={styleHeaderIcon} platform="pgp" overlay="icon-proof-unfinished" />
        <Text style={styleHeader} type="Header">Generating your unique key...</Text>
        <Text style={styleBody} type="Body">
          Math time! You are about to discover a 4096-bit key pair. This could take as long as a couple minutes.
        </Text>
        <Icon style={styleLoadingIcon} type="icon-loader-infinity-64" />
>>>>>>> be2f6f83
      </StandardScreen>
    )
  }
}

const styleContainer = {
  justifyContent: 'flex-start',
}

const styleHeaderIcon = {
  marginTop: globalMargins.xtiny,
  alignSelf: 'center',
}

const styleHeader = {
  marginTop: globalMargins.small,
  textAlign: 'center',
}

const styleBody = {
  marginTop: globalMargins.xtiny,
  textAlign: 'center',
}

const styleLoadingIcon = {
  marginTop: globalMargins.medium,
  alignSelf: 'center',
}

export default GeneratingPgp<|MERGE_RESOLUTION|>--- conflicted
+++ resolved
@@ -7,21 +7,13 @@
 class GeneratingPgp extends Component<void, Props, void> {
   render() {
     return (
-<<<<<<< HEAD
       <StandardScreen onCancel={this.props.onCancel} style={styleContainer}>
-        <PlatformIcon style={styleHeaderIcon} platform='pgp' overlay='icon-proof-unfinished' />
-        <Text style={styleHeader} type='Header'>Generating your unique key...</Text>
-        <Text style={styleBody} type='Body'>Math time! You are about to discover a 4096-bit key pair. This could take as long as a couple minutes.</Text>
-        <Icon style={styleLoadingIcon} type='icon-loader-infinity-64' />
-=======
-      <StandardScreen onClose={this.props.onCancel} style={styleContainer}>
         <PlatformIcon style={styleHeaderIcon} platform="pgp" overlay="icon-proof-unfinished" />
         <Text style={styleHeader} type="Header">Generating your unique key...</Text>
         <Text style={styleBody} type="Body">
           Math time! You are about to discover a 4096-bit key pair. This could take as long as a couple minutes.
         </Text>
         <Icon style={styleLoadingIcon} type="icon-loader-infinity-64" />
->>>>>>> be2f6f83
       </StandardScreen>
     )
   }
