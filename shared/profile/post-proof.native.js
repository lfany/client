--- conflicted
+++ resolved
@@ -38,18 +38,7 @@
       }
 
   return (
-<<<<<<< HEAD
     <StandardScreen {...notification} onCancel={onCancel}>
-      <PlatformIcon style={stylePlatformIcon} platform={platform} overlay='icon-proof-unfinished' overlayColor={globalColors.grey} size={48} />
-      <Text style={{...stylePlatformUsername, ...(stylePlatformSubtitle ? {} : {marginBottom: globalMargins.tiny})}} type='Header'>{platformUserName}</Text>
-      {!!platformSubtitle && <Text style={stylePlatformSubtitle} type='Body'>{platformSubtitle}</Text>}
-      {descriptionView || (descriptionText && <Text style={styleDescriptionText} type='Body'>{descriptionText}</Text>)}
-      {!!proofText && <CopyableText style={styleProofContainer} value={proofText} textStyle={styleProofText} />}
-      {!!noteText && <Text style={styleNoteText} type='BodySmall'>{noteText}</Text>}
-      {!!proofAction && !!proofActionText && !!proofActionIcon && <LinkWithIcon style={styleProofAction} label={proofActionText} icon={proofActionIcon} color={globalColors.blue} onClick={() => proofAction()} />}
-      <Button style={styleContinueButton} fullWidth={true} type='Primary' onClick={() => onComplete()} label={onCompleteText} waiting={isOnCompleteWaiting} />
-=======
-    <StandardScreen {...notification} onClose={onCancel}>
       <PlatformIcon
         style={stylePlatformIcon}
         platform={platform}
@@ -90,7 +79,6 @@
         label={onCompleteText}
         waiting={isOnCompleteWaiting}
       />
->>>>>>> be2f6f83
     </StandardScreen>
   )
 }
